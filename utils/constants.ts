<<<<<<< HEAD
import colors from "tailwindcss/colors";

export const LINEAR = {
    OAUTH_ID: "3bd0d969e85100f37d2568632c87832a",
    OAUTH_URL: "https://linear.app/oauth/authorize",
    TOKEN_URL: "https://api.linear.app/oauth/token",
    SCOPES: ["write"],
    NEW_TOKEN_URL: "https://linear.app/settings/api",
    TOKEN_SECTION_HEADER: "Personal API keys",
    GRAPHQL_ENDPOINT: "https://api.linear.app/graphql",
    IP_ORIGINS: ["35.231.147.226", "35.243.134.228"],
    STORAGE_KEY: "linear-context",
    APP_URL: "https://linear.app",
    GITHUB_LABEL: "linear"
};

export const SHARED = {
    PRIORITY_LABELS: {
        0: { name: "No priority", color: colors.gray["500"] },
        1: { name: "Urgent", color: colors.red["600"] },
        2: { name: "High priority", color: colors.orange["500"] },
        3: { name: "Medium priority", color: colors.yellow["500"] },
        4: { name: "Low priority", color: colors.green["600"] }
    }
};

export const GITHUB = {
    OAUTH_ID: "e4cafce57146836b6bfb",
    OAUTH_URL: "https://github.com/login/oauth/authorize",
    TOKEN_URL: "https://github.com/login/oauth/access_token",
    SCOPES: ["repo", "write:repo_hook", "read:user", "user:email"],
    NEW_TOKEN_URL: "https://github.com/settings/tokens/new",
    TOKEN_NOTE: "Linear-GitHub Sync",
    WEBHOOK_EVENTS: ["issues", "issue_comment", "label"],
    LIST_REPOS_ENDPOINT:
        "https://api.github.com/user/repos?per_page=100&sort=updated",
    USER_ENDPOINT: "https://api.github.com/user",
    REPO_ENDPOINT: "https://api.github.com/repos",
    ICON_URL:
        "https://cdn.discordapp.com/attachments/937628023497297930/988735284504043520/github.png",
    STORAGE_KEY: "github-context",
    UUID_SUFFIX: "decafbad"
};

export const TIMEOUTS = {
    DEFAULT: 3000
};

export const GENERAL = {
    APP_NAME: "Linear-GitHub Sync",
    APP_URL: "https://synclinear.com",
    CONTRIBUTE_URL: "https://github.com/calcom/linear-to-github",
    IMG_TAG_REGEX: /<img.*src=[\'|\"| ]?https?:\/\/(.*?)[\'|\"| ].*\/?>/g,
    LOGIN_KEY: "login",
    SYNCED_ITEMS: [
        {
            linearField: "Title",
            githubField: "Title",
            toGithub: true,
            toLinear: true
        },
        {
            linearField: "Description",
            githubField: "Description",
            toGithub: true,
            toLinear: true
        },
        {
            linearField: "Labels",
            githubField: "Labels",
            toGithub: true,
            notes: "GitHub labels will be created if they don't yet exist"
        },
        {
            linearField: "Assignee",
            githubField: "Assignee",
            toGithub: true,
            toLinear: true,
            notes: "For authenticated users only. Silently ignored otherwise."
        },
        {
            linearField: "Status",
            githubField: "State",
            toGithub: true,
            toLinear: true,
            notes: "eg. Closed issue in GitHub will be marked as Done in Linear"
        },
        {
            linearField: "Comments",
            githubField: "Comments",
            toGithub: true,
            toLinear: true,
            notes: "GitHub comments by non-members are ignored"
        },
        {
            linearField: "Priority",
            toGithub: true,
            githubField: "Label"
        },
        {
            linearField: "Project",
            githubField: "Milestone"
        }
    ]
};
=======
import colors from "tailwindcss/colors";

export const LINEAR = {
    OAUTH_ID: process.env.NEXT_PUBLIC_LINEAR_OAUTH_ID,
    OAUTH_URL: "https://linear.app/oauth/authorize",
    TOKEN_URL: "https://api.linear.app/oauth/token",
    SCOPES: ["write"],
    NEW_TOKEN_URL: "https://linear.app/settings/api",
    TOKEN_SECTION_HEADER: "Personal API keys",
    GRAPHQL_ENDPOINT: "https://api.linear.app/graphql",
    IP_ORIGINS: ["35.231.147.226", "35.243.134.228"],
    STORAGE_KEY: "linear-context",
    APP_URL: "https://linear.app",
    GITHUB_LABEL: "linear"
};

export const SHARED = {
    PRIORITY_LABELS: {
        0: { name: "No priority", color: colors.gray["500"] },
        1: { name: "Urgent", color: colors.red["600"] },
        2: { name: "High priority", color: colors.orange["500"] },
        3: { name: "Medium priority", color: colors.yellow["500"] },
        4: { name: "Low priority", color: colors.green["600"] }
    }
};

export const GITHUB = {
    OAUTH_ID: process.env.NEXT_PUBLIC_GITHUB_OAUTH_ID,
    OAUTH_URL: "https://github.com/login/oauth/authorize",
    TOKEN_URL: "https://github.com/login/oauth/access_token",
    SCOPES: ["repo", "write:repo_hook", "read:user", "user:email"],
    NEW_TOKEN_URL: "https://github.com/settings/tokens/new",
    TOKEN_NOTE: "Linear-GitHub Sync",
    WEBHOOK_EVENTS: ["issues", "issue_comment", "label"],
    LIST_REPOS_ENDPOINT:
        "https://api.github.com/user/repos?per_page=100&sort=updated",
    USER_ENDPOINT: "https://api.github.com/user",
    REPO_ENDPOINT: "https://api.github.com/repos",
    ICON_URL:
        "https://cdn.discordapp.com/attachments/937628023497297930/988735284504043520/github.png",
    STORAGE_KEY: "github-context",
    UUID_SUFFIX: "decafbad"
};

export const TIMEOUTS = {
    DEFAULT: 3000
};

export const GENERAL = {
    APP_NAME: "Linear-GitHub Sync",
    APP_URL: "https://synclinear.com",
    CONTRIBUTE_URL: "https://github.com/calcom/linear-to-github",
    IMG_TAG_REGEX: /<img.*src=[\'|\"| ]?https?:\/\/(.*?)[\'|\"| ].*\/?>/g,
    LOGIN_KEY: "login",
    SYNCED_ITEMS: [
        {
            linearField: "Title",
            githubField: "Title",
            toGithub: true,
            toLinear: true
        },
        {
            linearField: "Description",
            githubField: "Description",
            toGithub: true,
            toLinear: true
        },
        {
            linearField: "Labels",
            githubField: "Labels",
            toGithub: true,
            notes: "GitHub labels will be created if they don't yet exist"
        },
        {
            linearField: "Assignee",
            githubField: "Assignee",
            toGithub: true,
            toLinear: true,
            notes: "For authenticated users only. Silently ignored otherwise."
        },
        {
            linearField: "Status",
            githubField: "State",
            toGithub: true,
            toLinear: true,
            notes: "eg. Closed issue in GitHub will be marked as Done in Linear"
        },
        {
            linearField: "Comments",
            githubField: "Comments",
            toGithub: true,
            toLinear: true,
            notes: "GitHub comments by non-members are ignored"
        },
        {
            linearField: "Priority",
            toGithub: true,
            githubField: "Label"
        },
        {
            linearField: "Project",
            githubField: "Milestone"
        }
    ]
};
>>>>>>> d028dc9e
<|MERGE_RESOLUTION|>--- conflicted
+++ resolved
@@ -1,110 +1,3 @@
-<<<<<<< HEAD
-import colors from "tailwindcss/colors";
-
-export const LINEAR = {
-    OAUTH_ID: "3bd0d969e85100f37d2568632c87832a",
-    OAUTH_URL: "https://linear.app/oauth/authorize",
-    TOKEN_URL: "https://api.linear.app/oauth/token",
-    SCOPES: ["write"],
-    NEW_TOKEN_URL: "https://linear.app/settings/api",
-    TOKEN_SECTION_HEADER: "Personal API keys",
-    GRAPHQL_ENDPOINT: "https://api.linear.app/graphql",
-    IP_ORIGINS: ["35.231.147.226", "35.243.134.228"],
-    STORAGE_KEY: "linear-context",
-    APP_URL: "https://linear.app",
-    GITHUB_LABEL: "linear"
-};
-
-export const SHARED = {
-    PRIORITY_LABELS: {
-        0: { name: "No priority", color: colors.gray["500"] },
-        1: { name: "Urgent", color: colors.red["600"] },
-        2: { name: "High priority", color: colors.orange["500"] },
-        3: { name: "Medium priority", color: colors.yellow["500"] },
-        4: { name: "Low priority", color: colors.green["600"] }
-    }
-};
-
-export const GITHUB = {
-    OAUTH_ID: "e4cafce57146836b6bfb",
-    OAUTH_URL: "https://github.com/login/oauth/authorize",
-    TOKEN_URL: "https://github.com/login/oauth/access_token",
-    SCOPES: ["repo", "write:repo_hook", "read:user", "user:email"],
-    NEW_TOKEN_URL: "https://github.com/settings/tokens/new",
-    TOKEN_NOTE: "Linear-GitHub Sync",
-    WEBHOOK_EVENTS: ["issues", "issue_comment", "label"],
-    LIST_REPOS_ENDPOINT:
-        "https://api.github.com/user/repos?per_page=100&sort=updated",
-    USER_ENDPOINT: "https://api.github.com/user",
-    REPO_ENDPOINT: "https://api.github.com/repos",
-    ICON_URL:
-        "https://cdn.discordapp.com/attachments/937628023497297930/988735284504043520/github.png",
-    STORAGE_KEY: "github-context",
-    UUID_SUFFIX: "decafbad"
-};
-
-export const TIMEOUTS = {
-    DEFAULT: 3000
-};
-
-export const GENERAL = {
-    APP_NAME: "Linear-GitHub Sync",
-    APP_URL: "https://synclinear.com",
-    CONTRIBUTE_URL: "https://github.com/calcom/linear-to-github",
-    IMG_TAG_REGEX: /<img.*src=[\'|\"| ]?https?:\/\/(.*?)[\'|\"| ].*\/?>/g,
-    LOGIN_KEY: "login",
-    SYNCED_ITEMS: [
-        {
-            linearField: "Title",
-            githubField: "Title",
-            toGithub: true,
-            toLinear: true
-        },
-        {
-            linearField: "Description",
-            githubField: "Description",
-            toGithub: true,
-            toLinear: true
-        },
-        {
-            linearField: "Labels",
-            githubField: "Labels",
-            toGithub: true,
-            notes: "GitHub labels will be created if they don't yet exist"
-        },
-        {
-            linearField: "Assignee",
-            githubField: "Assignee",
-            toGithub: true,
-            toLinear: true,
-            notes: "For authenticated users only. Silently ignored otherwise."
-        },
-        {
-            linearField: "Status",
-            githubField: "State",
-            toGithub: true,
-            toLinear: true,
-            notes: "eg. Closed issue in GitHub will be marked as Done in Linear"
-        },
-        {
-            linearField: "Comments",
-            githubField: "Comments",
-            toGithub: true,
-            toLinear: true,
-            notes: "GitHub comments by non-members are ignored"
-        },
-        {
-            linearField: "Priority",
-            toGithub: true,
-            githubField: "Label"
-        },
-        {
-            linearField: "Project",
-            githubField: "Milestone"
-        }
-    ]
-};
-=======
 import colors from "tailwindcss/colors";
 
 export const LINEAR = {
@@ -209,5 +102,4 @@
             githubField: "Milestone"
         }
     ]
-};
->>>>>>> d028dc9e
+};