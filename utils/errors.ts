--- conflicted
+++ resolved
@@ -1,54 +1,38 @@
-import { formatJSON } from ".";
-
-export const getIssueUpdateError = (
-    resource: "state" | "description" | "title" | "assignee",
-    data: { number: number; id: string; team: { key: string } },
-    syncedIssue: { githubIssueNumber: number; githubIssueId: number },
-<<<<<<< HEAD
-    updatedIssueResponse: { statusCode: number; json: () => any }
-=======
-    updatedIssueResponse: any
->>>>>>> 85a1e6e2
-): string => {
-    return `Failed to update GitHub issue ${resource} for ${data.team.key}-${
-        data.number
-    } [${data.id}] on GitHub issue #${syncedIssue.githubIssueNumber} [${
-        syncedIssue.githubIssueId
-    }], received status code ${
-        updatedIssueResponse.statusCode
-<<<<<<< HEAD
-    }, body of ${formatJSON(updatedIssueResponse.json())}.`;
-=======
-    }, body of ${formatJSON(JSON.parse(updatedIssueResponse.body))}.`;
->>>>>>> 85a1e6e2
-};
-
-export const getOtherUpdateError = (
-    resource: "comment" | "attachment",
-    data: { number: number; id: string; team: { key: string } },
-    createdIssue: { number: number; id: number },
-<<<<<<< HEAD
-    createdIssueResponse: { statusCode: number; json: () => any },
-=======
-    createdIssueResponse: any,
->>>>>>> 85a1e6e2
-    responseBody: any
-): string => {
-    return `Failed to update GitHub issue ${resource} for ${data.team.key}-${
-        data.number
-    } [${data.id}] on GitHub issue #${createdIssue.number} [${
-        createdIssue.id
-    }], received status code ${
-        createdIssueResponse.statusCode
-    }, body of ${formatJSON(responseBody)}.`;
-<<<<<<< HEAD
-};
-
-export class ApiError extends Error {
-    constructor(public message: string, public statusCode: number) {
-        super(message);
-    }
-}
-=======
-};
->>>>>>> 85a1e6e2
+import { formatJSON } from ".";
+
+export const getIssueUpdateError = (
+    resource: "state" | "description" | "title" | "assignee",
+    data: { number: number; id: string; team: { key: string } },
+    syncedIssue: { githubIssueNumber: number; githubIssueId: number },
+    updatedIssueResponse: any
+): string => {
+    return `Failed to update GitHub issue ${resource} for ${data.team.key}-${
+        data.number
+    } [${data.id}] on GitHub issue #${syncedIssue.githubIssueNumber} [${
+        syncedIssue.githubIssueId
+    }], received status code ${
+        updatedIssueResponse.statusCode
+    }, body of ${formatJSON(JSON.parse(updatedIssueResponse.body))}.`;
+};
+
+export const getOtherUpdateError = (
+    resource: "comment" | "attachment",
+    data: { number: number; id: string; team: { key: string } },
+    createdIssue: { number: number; id: number },
+    createdIssueResponse: any,
+    responseBody: any
+): string => {
+    return `Failed to update GitHub issue ${resource} for ${data.team.key}-${
+        data.number
+    } [${data.id}] on GitHub issue #${createdIssue.number} [${
+        createdIssue.id
+    }], received status code ${
+        createdIssueResponse.statusCode
+    }, body of ${formatJSON(responseBody)}.`;
+};
+
+export class ApiError extends Error {
+    constructor(public message: string, public statusCode: number) {
+        super(message);
+    }
+}